--- conflicted
+++ resolved
@@ -18,11 +18,8 @@
     @State var requestPresented = false
     @State var tabPresented = false
     @State var profilePresented = false
-<<<<<<< HEAD
     @State var bankingPresented = false
-=======
     @State var bookingPresented = false
->>>>>>> 04630efc
     
     var body: some View {
         VStack(spacing: 32.0) {
@@ -49,14 +46,13 @@
             ExampleView(isPresented: $profilePresented, name: "Profile Screen") {
                 ProfileScreen()
             }
-            
-<<<<<<< HEAD
+
+            ExampleView(isPresented: $bookingPresented, name: "Booking Screen") {
+                BookingScreen()
+            }
+
             ExampleView(isPresented: $bankingPresented, name: "Banking Screen") {
                 BankingScreen()
-=======
-            ExampleView(isPresented: $bookingPresented, name: "Booking Screen") {
-                BookingScreen()
->>>>>>> 04630efc
             }
         }
     }

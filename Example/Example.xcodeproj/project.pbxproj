--- conflicted
+++ resolved
@@ -16,22 +16,19 @@
 		0CC48E5E2730349600B57D1D /* circe-thin.ttf in Resources */ = {isa = PBXBuildFile; fileRef = 0CC48E582730349600B57D1D /* circe-thin.ttf */; };
 		0CC48E5F2730349600B57D1D /* circe-light.ttf in Resources */ = {isa = PBXBuildFile; fileRef = 0CC48E592730349600B57D1D /* circe-light.ttf */; };
 		0CC48E602730349600B57D1D /* circe.ttf in Resources */ = {isa = PBXBuildFile; fileRef = 0CC48E5A2730349600B57D1D /* circe.ttf */; };
-<<<<<<< HEAD
 		4C342D1E277D6C2C00D2D779 /* TransactionView.swift in Sources */ = {isa = PBXBuildFile; fileRef = 4C342D1D277D6C2C00D2D779 /* TransactionView.swift */; };
 		4C342D23277D7F3500D2D779 /* CardView.swift in Sources */ = {isa = PBXBuildFile; fileRef = 4C342D22277D7F3500D2D779 /* CardView.swift */; };
 		4C342D25277D98F200D2D779 /* BankingScreen.swift in Sources */ = {isa = PBXBuildFile; fileRef = 4C342D24277D98F200D2D779 /* BankingScreen.swift */; };
 		4C342D27277DA2D700D2D779 /* BankingService.swift in Sources */ = {isa = PBXBuildFile; fileRef = 4C342D26277DA2D700D2D779 /* BankingService.swift */; };
-=======
-		4C3D148427476789005C589C /* BookingScreen.swift in Sources */ = {isa = PBXBuildFile; fileRef = 4C3D148327476789005C589C /* BookingScreen.swift */; };
-		4C3D1486274767E7005C589C /* BookingScreenViewModel.swift in Sources */ = {isa = PBXBuildFile; fileRef = 4C3D1485274767E7005C589C /* BookingScreenViewModel.swift */; };
-		4C3D148927476977005C589C /* CommonHelpers.swift in Sources */ = {isa = PBXBuildFile; fileRef = 4C3D148827476977005C589C /* CommonHelpers.swift */; };
-		4C3D148D27479B96005C589C /* BookingScreenHelper.swift in Sources */ = {isa = PBXBuildFile; fileRef = 4C3D148C27479B96005C589C /* BookingScreenHelper.swift */; };
-		4C3D148F274B9719005C589C /* BookingModel.swift in Sources */ = {isa = PBXBuildFile; fileRef = 4C3D148E274B9719005C589C /* BookingModel.swift */; };
->>>>>>> 04630efc
 		5B1CDFFF26F354D100C76DB7 /* ExampleApp.swift in Sources */ = {isa = PBXBuildFile; fileRef = 5B1CDFFE26F354D100C76DB7 /* ExampleApp.swift */; };
 		5B1CE00126F354D100C76DB7 /* ContentView.swift in Sources */ = {isa = PBXBuildFile; fileRef = 5B1CE00026F354D100C76DB7 /* ContentView.swift */; };
 		5B1CE00326F354D500C76DB7 /* Assets.xcassets in Resources */ = {isa = PBXBuildFile; fileRef = 5B1CE00226F354D500C76DB7 /* Assets.xcassets */; };
 		5B1CE00626F354D500C76DB7 /* Preview Assets.xcassets in Resources */ = {isa = PBXBuildFile; fileRef = 5B1CE00526F354D500C76DB7 /* Preview Assets.xcassets */; };
+		5B4BE8D427F6D538000A7FE7 /* BookingScreenHelper.swift in Sources */ = {isa = PBXBuildFile; fileRef = 5B4BE8D027F6D538000A7FE7 /* BookingScreenHelper.swift */; };
+		5B4BE8D527F6D538000A7FE7 /* BookingScreen.swift in Sources */ = {isa = PBXBuildFile; fileRef = 5B4BE8D127F6D538000A7FE7 /* BookingScreen.swift */; };
+		5B4BE8D627F6D538000A7FE7 /* BookingScreenViewModel.swift in Sources */ = {isa = PBXBuildFile; fileRef = 5B4BE8D227F6D538000A7FE7 /* BookingScreenViewModel.swift */; };
+		5B4BE8D727F6D538000A7FE7 /* BookingModel.swift in Sources */ = {isa = PBXBuildFile; fileRef = 5B4BE8D327F6D538000A7FE7 /* BookingModel.swift */; };
+		5B4BE8DA27F6D55C000A7FE7 /* CommonHelpers.swift in Sources */ = {isa = PBXBuildFile; fileRef = 5B4BE8D927F6D55C000A7FE7 /* CommonHelpers.swift */; };
 		5BB2A975273CFE610080FA93 /* ProfileHelpers.swift in Sources */ = {isa = PBXBuildFile; fileRef = 5BB2A974273CFE610080FA93 /* ProfileHelpers.swift */; };
 		5F2F6D58F38C8F5DCCF90F08 /* Pods_Example.framework in Frameworks */ = {isa = PBXBuildFile; fileRef = 73B6700644445CFDD7A1926E /* Pods_Example.framework */; };
 		A7C3BC842702F69C001A46FB /* SimpleScalingHeader.swift in Sources */ = {isa = PBXBuildFile; fileRef = A7C3BC832702F69C001A46FB /* SimpleScalingHeader.swift */; };
@@ -53,24 +50,21 @@
 		0CC48E592730349600B57D1D /* circe-light.ttf */ = {isa = PBXFileReference; lastKnownFileType = file; path = "circe-light.ttf"; sourceTree = "<group>"; };
 		0CC48E5A2730349600B57D1D /* circe.ttf */ = {isa = PBXFileReference; lastKnownFileType = file; path = circe.ttf; sourceTree = "<group>"; };
 		1C4359AB0F706ECAE1FA6C55 /* Pods-Example.debug.xcconfig */ = {isa = PBXFileReference; includeInIndex = 1; lastKnownFileType = text.xcconfig; name = "Pods-Example.debug.xcconfig"; path = "Target Support Files/Pods-Example/Pods-Example.debug.xcconfig"; sourceTree = "<group>"; };
-<<<<<<< HEAD
 		4C342D1D277D6C2C00D2D779 /* TransactionView.swift */ = {isa = PBXFileReference; lastKnownFileType = sourcecode.swift; path = TransactionView.swift; sourceTree = "<group>"; };
 		4C342D22277D7F3500D2D779 /* CardView.swift */ = {isa = PBXFileReference; lastKnownFileType = sourcecode.swift; path = CardView.swift; sourceTree = "<group>"; };
 		4C342D24277D98F200D2D779 /* BankingScreen.swift */ = {isa = PBXFileReference; lastKnownFileType = sourcecode.swift; path = BankingScreen.swift; sourceTree = "<group>"; };
 		4C342D26277DA2D700D2D779 /* BankingService.swift */ = {isa = PBXFileReference; lastKnownFileType = sourcecode.swift; path = BankingService.swift; sourceTree = "<group>"; };
-=======
-		4C3D148327476789005C589C /* BookingScreen.swift */ = {isa = PBXFileReference; lastKnownFileType = sourcecode.swift; path = BookingScreen.swift; sourceTree = "<group>"; };
-		4C3D1485274767E7005C589C /* BookingScreenViewModel.swift */ = {isa = PBXFileReference; lastKnownFileType = sourcecode.swift; path = BookingScreenViewModel.swift; sourceTree = "<group>"; };
-		4C3D148827476977005C589C /* CommonHelpers.swift */ = {isa = PBXFileReference; lastKnownFileType = sourcecode.swift; path = CommonHelpers.swift; sourceTree = "<group>"; };
-		4C3D148C27479B96005C589C /* BookingScreenHelper.swift */ = {isa = PBXFileReference; lastKnownFileType = sourcecode.swift; path = BookingScreenHelper.swift; sourceTree = "<group>"; };
-		4C3D148E274B9719005C589C /* BookingModel.swift */ = {isa = PBXFileReference; lastKnownFileType = sourcecode.swift; path = BookingModel.swift; sourceTree = "<group>"; };
->>>>>>> 04630efc
 		5B1CDFFB26F354D100C76DB7 /* Example.app */ = {isa = PBXFileReference; explicitFileType = wrapper.application; includeInIndex = 0; path = Example.app; sourceTree = BUILT_PRODUCTS_DIR; };
 		5B1CDFFE26F354D100C76DB7 /* ExampleApp.swift */ = {isa = PBXFileReference; lastKnownFileType = sourcecode.swift; path = ExampleApp.swift; sourceTree = "<group>"; usesTabs = 0; };
 		5B1CE00026F354D100C76DB7 /* ContentView.swift */ = {isa = PBXFileReference; lastKnownFileType = sourcecode.swift; path = ContentView.swift; sourceTree = "<group>"; usesTabs = 0; };
 		5B1CE00226F354D500C76DB7 /* Assets.xcassets */ = {isa = PBXFileReference; lastKnownFileType = folder.assetcatalog; path = Assets.xcassets; sourceTree = "<group>"; };
 		5B1CE00526F354D500C76DB7 /* Preview Assets.xcassets */ = {isa = PBXFileReference; lastKnownFileType = folder.assetcatalog; path = "Preview Assets.xcassets"; sourceTree = "<group>"; };
 		5B1CE00726F354D500C76DB7 /* Info.plist */ = {isa = PBXFileReference; lastKnownFileType = text.plist.xml; path = Info.plist; sourceTree = "<group>"; };
+		5B4BE8D027F6D538000A7FE7 /* BookingScreenHelper.swift */ = {isa = PBXFileReference; fileEncoding = 4; lastKnownFileType = sourcecode.swift; path = BookingScreenHelper.swift; sourceTree = "<group>"; };
+		5B4BE8D127F6D538000A7FE7 /* BookingScreen.swift */ = {isa = PBXFileReference; fileEncoding = 4; lastKnownFileType = sourcecode.swift; path = BookingScreen.swift; sourceTree = "<group>"; };
+		5B4BE8D227F6D538000A7FE7 /* BookingScreenViewModel.swift */ = {isa = PBXFileReference; fileEncoding = 4; lastKnownFileType = sourcecode.swift; path = BookingScreenViewModel.swift; sourceTree = "<group>"; };
+		5B4BE8D327F6D538000A7FE7 /* BookingModel.swift */ = {isa = PBXFileReference; fileEncoding = 4; lastKnownFileType = sourcecode.swift; path = BookingModel.swift; sourceTree = "<group>"; };
+		5B4BE8D927F6D55C000A7FE7 /* CommonHelpers.swift */ = {isa = PBXFileReference; fileEncoding = 4; lastKnownFileType = sourcecode.swift; path = CommonHelpers.swift; sourceTree = "<group>"; };
 		5BB2A974273CFE610080FA93 /* ProfileHelpers.swift */ = {isa = PBXFileReference; lastKnownFileType = sourcecode.swift; path = ProfileHelpers.swift; sourceTree = "<group>"; };
 		73B6700644445CFDD7A1926E /* Pods_Example.framework */ = {isa = PBXFileReference; explicitFileType = wrapper.framework; includeInIndex = 0; path = Pods_Example.framework; sourceTree = BUILT_PRODUCTS_DIR; };
 		A7C3BC832702F69C001A46FB /* SimpleScalingHeader.swift */ = {isa = PBXFileReference; lastKnownFileType = sourcecode.swift; path = SimpleScalingHeader.swift; sourceTree = "<group>"; usesTabs = 0; };
@@ -142,7 +136,6 @@
 			path = Circle;
 			sourceTree = "<group>";
 		};
-<<<<<<< HEAD
 		4C342D19277D5CEF00D2D779 /* BankingScreen */ = {
 			isa = PBXGroup;
 			children = (
@@ -168,25 +161,6 @@
 				4C342D22277D7F3500D2D779 /* CardView.swift */,
 			);
 			path = CardView;
-=======
-		4C3D148227476748005C589C /* BookingScreen */ = {
-			isa = PBXGroup;
-			children = (
-				4C3D148327476789005C589C /* BookingScreen.swift */,
-				4C3D1485274767E7005C589C /* BookingScreenViewModel.swift */,
-				4C3D148C27479B96005C589C /* BookingScreenHelper.swift */,
-				4C3D148E274B9719005C589C /* BookingModel.swift */,
-			);
-			path = BookingScreen;
-			sourceTree = "<group>";
-		};
-		4C3D14872747695D005C589C /* Helpers */ = {
-			isa = PBXGroup;
-			children = (
-				4C3D148827476977005C589C /* CommonHelpers.swift */,
-			);
-			path = Helpers;
->>>>>>> 04630efc
 			sourceTree = "<group>";
 		};
 		5B1CDFF226F354D100C76DB7 = {
@@ -230,6 +204,27 @@
 			path = "Preview Content";
 			sourceTree = "<group>";
 		};
+		5B4BE8CF27F6D538000A7FE7 /* BookingScreen */ = {
+			isa = PBXGroup;
+			children = (
+				5B4BE8D027F6D538000A7FE7 /* BookingScreenHelper.swift */,
+				5B4BE8D127F6D538000A7FE7 /* BookingScreen.swift */,
+				5B4BE8D227F6D538000A7FE7 /* BookingScreenViewModel.swift */,
+				5B4BE8D327F6D538000A7FE7 /* BookingModel.swift */,
+			);
+			name = BookingScreen;
+			path = Example/Examples/BookingScreen;
+			sourceTree = SOURCE_ROOT;
+		};
+		5B4BE8D827F6D55C000A7FE7 /* Helpers */ = {
+			isa = PBXGroup;
+			children = (
+				5B4BE8D927F6D55C000A7FE7 /* CommonHelpers.swift */,
+			);
+			name = Helpers;
+			path = Example/Examples/Helpers;
+			sourceTree = SOURCE_ROOT;
+		};
 		9571C7FDA33BD23419F6C5FB /* Frameworks */ = {
 			isa = PBXGroup;
 			children = (
@@ -241,14 +236,11 @@
 		A7C3BC822702F679001A46FB /* Examples */ = {
 			isa = PBXGroup;
 			children = (
-<<<<<<< HEAD
+				0CC48E4F272FD07600B57D1D /* ProfileScreen */,
+				5B4BE8CF27F6D538000A7FE7 /* BookingScreen */,
 				4C342D19277D5CEF00D2D779 /* BankingScreen */,
-=======
-				4C3D14872747695D005C589C /* Helpers */,
-				4C3D148227476748005C589C /* BookingScreen */,
->>>>>>> 04630efc
 				0C6539502730E2E700B49BF9 /* Extensions */,
-				0CC48E4F272FD07600B57D1D /* ProfileScreen */,
+				5B4BE8D827F6D55C000A7FE7 /* Helpers */,
 				A7C3BC852702F6DF001A46FB /* MockData.swift */,
 				A7C3BC832702F69C001A46FB /* SimpleScalingHeader.swift */,
 				A7C3BC872702FAD1001A46FB /* MapScalingHeader.swift */,
@@ -380,30 +372,26 @@
 			buildActionMask = 2147483647;
 			files = (
 				A7C3BC8B27030952001A46FB /* ColorScalingHeader.swift in Sources */,
-				4C3D148F274B9719005C589C /* BookingModel.swift in Sources */,
 				5B1CE00126F354D100C76DB7 /* ContentView.swift in Sources */,
 				4C342D27277DA2D700D2D779 /* BankingService.swift in Sources */,
 				0CC48E51272FD09800B57D1D /* ProfileScreenViewModel.swift in Sources */,
-				4C3D148927476977005C589C /* CommonHelpers.swift in Sources */,
 				A7C3BC8F2705C27D001A46FB /* TabScalingHeader.swift in Sources */,
 				4C342D23277D7F3500D2D779 /* CardView.swift in Sources */,
+				5B4BE8DA27F6D55C000A7FE7 /* CommonHelpers.swift in Sources */,
 				A7C3BC862702F6DF001A46FB /* MockData.swift in Sources */,
 				0CC48E4D272FCE6900B57D1D /* ProfileScreen.swift in Sources */,
-<<<<<<< HEAD
 				4C342D25277D98F200D2D779 /* BankingScreen.swift in Sources */,
 				A7C3BC8D27048818001A46FB /* RequestScalingHeader.swift in Sources */,
 				4C342D1E277D6C2C00D2D779 /* TransactionView.swift in Sources */,
-=======
-				4C3D1486274767E7005C589C /* BookingScreenViewModel.swift in Sources */,
-				A7C3BC8D27048818001A46FB /* RequestScalingHeader.swift in Sources */,
-				4C3D148427476789005C589C /* BookingScreen.swift in Sources */,
->>>>>>> 04630efc
+				5B4BE8D527F6D538000A7FE7 /* BookingScreen.swift in Sources */,
 				5BB2A975273CFE610080FA93 /* ProfileHelpers.swift in Sources */,
 				0C6539522730E30700B49BF9 /* Color+hex.swift in Sources */,
+				5B4BE8D627F6D538000A7FE7 /* BookingScreenViewModel.swift in Sources */,
 				A7C3BC882702FAD1001A46FB /* MapScalingHeader.swift in Sources */,
-				4C3D148D27479B96005C589C /* BookingScreenHelper.swift in Sources */,
 				A7C3BC842702F69C001A46FB /* SimpleScalingHeader.swift in Sources */,
 				5B1CDFFF26F354D100C76DB7 /* ExampleApp.swift in Sources */,
+				5B4BE8D427F6D538000A7FE7 /* BookingScreenHelper.swift in Sources */,
+				5B4BE8D727F6D538000A7FE7 /* BookingModel.swift in Sources */,
 			);
 			runOnlyForDeploymentPostprocessing = 0;
 		};
@@ -532,10 +520,9 @@
 			buildSettings = {
 				ASSETCATALOG_COMPILER_APPICON_NAME = AppIcon;
 				ASSETCATALOG_COMPILER_GLOBAL_ACCENT_COLOR_NAME = AccentColor;
-				CODE_SIGN_IDENTITY = "Apple Development";
-				CODE_SIGN_STYLE = Automatic;
+				CODE_SIGN_STYLE = Manual;
 				DEVELOPMENT_ASSET_PATHS = "\"Example/Preview Content\"";
-				DEVELOPMENT_TEAM = FZXCM5CJ7P;
+				DEVELOPMENT_TEAM = "";
 				ENABLE_PREVIEWS = YES;
 				INFOPLIST_FILE = Example/Info.plist;
 				IPHONEOS_DEPLOYMENT_TARGET = 15.0;
@@ -557,10 +544,9 @@
 			buildSettings = {
 				ASSETCATALOG_COMPILER_APPICON_NAME = AppIcon;
 				ASSETCATALOG_COMPILER_GLOBAL_ACCENT_COLOR_NAME = AccentColor;
-				CODE_SIGN_IDENTITY = "Apple Development";
-				CODE_SIGN_STYLE = Automatic;
+				CODE_SIGN_STYLE = Manual;
 				DEVELOPMENT_ASSET_PATHS = "\"Example/Preview Content\"";
-				DEVELOPMENT_TEAM = FZXCM5CJ7P;
+				DEVELOPMENT_TEAM = "";
 				ENABLE_PREVIEWS = YES;
 				INFOPLIST_FILE = Example/Info.plist;
 				IPHONEOS_DEPLOYMENT_TARGET = 15.0;
